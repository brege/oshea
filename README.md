--- conflicted
+++ resolved
@@ -1,21 +1,13 @@
 # oshea - Markdown to PDF Converter
 
-<<<<<<< HEAD
-A [Node.js](https://nodejs.org/) command-line tool that transforms [Markdown](https://daringfireball.net/projects/markdown/) files into beautifully styled PDFs. It features a powerful, extensible plugin system, making it incredibly versatile for creating anything from CVs and cover letters to recipe books and custom reports. `md-to-pdf` is built on:
-=======
 A [Node.js](https://nodejs.org/) command-line tool that transforms [Markdown](https://daringfireball.net/projects/markdown/) files into beautifully styled PDFs. It features a powerful, extensible plugin system, making it incredibly versatile for creating anything from CVs and cover letters to recipe books and custom reports.
 **`oshea`** is built on:
->>>>>>> 9b386f19
 [markdown-it](https://github.com/markdown-it/markdown-it) for Markdown parsing, and
 [puppeteer](https://pptr.dev/) for high-quality PDF generation.
 
 ---
 
-<<<<<<< HEAD
-**The rise of AI tooling has brought enormous growth to universal Markdown usage. `md-to-pdf` is ideal for anyone who writes in Markdown but needs polished, professional, reproducible output for resumes, reports, presentations, and more.**
-=======
 **The rise of AI tooling has brought enormous growth to universal Markdown usage. **`oshea`** is ideal for anyone who writes in Markdown but needs polished, professional, reproducible output for resumes, reports, presentations, and more.**
->>>>>>> 9b386f19
 
 ---
 
@@ -23,15 +15,6 @@
 
 ```bash
 # Convert a basic markdown file
-<<<<<<< HEAD
-md-to-pdf my-document.md
-
-# Use a built-in plugin for styling
-md-to-pdf my-resume.md --plugin cv
-
-# Create a cover letter with professional formatting
-md-to-pdf my-letter.md --plugin cover-letter
-=======
 oshea my-document.md
 
 # Use a built-in plugin for styling
@@ -39,7 +22,6 @@
 
 # Create a cover letter with professional formatting
 oshea my-letter.md --plugin cover-letter
->>>>>>> 9b386f19
 ```
 
 ---
@@ -58,17 +40,10 @@
 
 ### Installation
 
-<<<<<<< HEAD
-Install `md-to-pdf` globally with `npm install -g md-to-pdf`, or locally.
-```bash
-git clone https://github.com/brege/md-to-pdf.git
-cd md-to-pdf
-=======
 Install `oshea` globally with `npm install -g oshea`, or locally.
 ```bash
 git clone https://github.com/brege/oshea.git
 cd oshea
->>>>>>> 9b386f19
 npm install
 npm link
 ```
@@ -80,20 +55,12 @@
 Use any plugin with your markdown files:
 
 ```bash
-<<<<<<< HEAD
-md-to-pdf convert my-resume.md --plugin cv
-=======
 oshea convert my-resume.md --plugin cv
->>>>>>> 9b386f19
 ```
 
 Take a look at the [Bundled Plugins](plugins/index.md) page for more examples.
 
-<<<<<<< HEAD
-**Watch mode:** `md-to-pdf` can watch for changes to your markdown and plugin files with `md-to-pdf --watch`.
-=======
 **Watch mode:** `oshea` can watch for changes to your markdown and plugin files with `oshea --watch`.
->>>>>>> 9b386f19
 
 > **Note:** The `convert` command is implicit when a markdown file is provided. For generators (like building recipe books), the distinction between `convert` and `generate` becomes important.
 
@@ -103,11 +70,7 @@
 
 To customize layouts, you can archetype from existing plugins or create a new one from scratch.
 ```bash
-<<<<<<< HEAD
-md-to-pdf plugin create --from cover-letter my-better-letter --target-dir 'my-plugins'
-=======
 oshea plugin create --from cover-letter my-better-letter --target-dir 'my-plugins'
->>>>>>> 9b386f19
 ```
 
 This creates a complete plugin structure:
@@ -145,28 +108,16 @@
 
 The collections manager makes it easy to manage plugins and collections of plugins.
 ```bash
-<<<<<<< HEAD
-md-to-pdf collection add my-plugins
-# or add individual plugins
-md-to-pdf plugin add my-plugins/my-better-letter
-=======
 oshea collection add my-plugins
 # or add individual plugins
 oshea plugin add my-plugins/my-better-letter
->>>>>>> 9b386f19
 ```
 
 Enable plugins for use anywhere:
 ```bash
-<<<<<<< HEAD
-md-to-pdf plugin enable my-plugins/my-better-letter
-# or enable entire collections
-md-to-pdf collection enable my-plugins
-=======
 oshea plugin enable my-plugins/my-better-letter
 # or enable entire collections
 oshea collection enable my-plugins
->>>>>>> 9b386f19
 ```
 
 This workflow lets you maintain a development repository with a self-activating testing area while providing production copies for use anywhere.
@@ -198,49 +149,29 @@
 
 **Dynamic Tab-completion:**
 ```bash
-<<<<<<< HEAD
-echo 'source <(md-to-pdf completion)' >> ~/.bashrc
-=======
 echo 'source <(oshea completion)' >> ~/.bashrc
->>>>>>> 9b386f19
 source ~/.bashrc
 ```
 
 **Plugin Management Commands:**
 ```bash
-<<<<<<< HEAD
-md-to-pdf plugin help cv              # Plugin-specific help
-md-to-pdf plugin list                 # List all plugins (add --short for brief)
-md-to-pdf plugin validate my-plugin   # Validate plugin structure and tests
-=======
 oshea plugin help cv              # Plugin-specific help
 oshea plugin list                 # List all plugins (add --short for brief)
 oshea plugin validate my-plugin   # Validate plugin structure and tests
->>>>>>> 9b386f19
 ```
 
 **Collection Commands:**
 ```bash
-<<<<<<< HEAD
-md-to-pdf collection list                                          # List collections
-md-to-pdf collection add https://github.com/brege/md-to-pdf-plugins # Add remote collection
-md-to-pdf update                                                   # Update plugins/collections
-=======
 oshea collection list                                          # List collections
 oshea collection add https://github.com/brege/md-to-pdf-plugins # Add remote collection
 oshea update                                                   # Update plugins/collections
->>>>>>> 9b386f19
 ```
 
 ---
 
 ### Project Structure
 
-<<<<<<< HEAD
-The project and all its documentation (and many supporting files) is all indexed by [the librarian](scripts/linting/docs/update-project-indices.js).
-=======
 The project and all its documentation (and many supporting files) is all indexed by [the librarian](scripts/linting/docs/librarian.js).
->>>>>>> 9b386f19
 Each directory below has a mini-README (cf. main [`index.md`](docs/index.md)) that links to **all** documentation within the directory.
 
 The librarian, together with the [**postman**](scripts/linting/docs/postman.js), ensures all documentation is properly indexed and linked.
@@ -261,11 +192,7 @@
 
 ### Development & Testing
 
-<<<<<<< HEAD
-**Config precedence:** `--config` flag > user `~/.config/md-to-pdf/config.yaml` > `config.example.yaml`
-=======
 **Config precedence:** `--config` flag > user `~/.config/oshea/config.yaml` > `config.example.yaml`
->>>>>>> 9b386f19
 
 **Plugin precedence:** `--plugin` flag > front matter > local `*.config.yaml` > default
 
@@ -282,11 +209,7 @@
 
 Plugins are easy to test.
 ```bash
-<<<<<<< HEAD
-md-to-pdf plugin validate my-plugins/my-better-letter
-=======
 oshea plugin validate my-plugins/my-better-letter
->>>>>>> 9b386f19
 ```
 This checks if your plugin is self-activating, if the in-situ tests pass, and if the plugin's directory structure is valid, among other verifications.
 
@@ -296,11 +219,7 @@
 [ [polish](docs/archive/v0.10/polish-checklist.md) ] ←
 [ [linting](docs/archive/v0.10/linting-checklist.md) ] ←
 [ [release candidate](docs/archive/v0.10/rc-checklist.md) ] ←
-<<<<<<< HEAD
-[ [refactor.index](docs/archive/v0.10/scripts.refactor.index.md) ] ←
-=======
 [ [refactor](docs/archive/v0.10/scripts.refactor.index.md) ] ←
->>>>>>> 9b386f19
 [ [reorg](docs/archive/v0.10/reorganization-planner.md) ]
 ⋅ [ [`v0.9`](docs/archive/v0.9/) ]
 [ [dream-board](docs/archive/v0.9/dream-board-v0.9.md) ]
