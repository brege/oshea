--- conflicted
+++ resolved
@@ -5,8 +5,6 @@
 
 ---
 
-<<<<<<< HEAD
-=======
 ## v0.8.7 - Comprehensive Documentation Overhaul
 
 **Date:** 2025-06-03
@@ -27,7 +25,7 @@
 
 ---
 
->>>>>>> 1f128b73
+
 ## v0.8.6 - Enhanced Local Plugin/Collection Management
 
 **Date:** 2025-06-02
