{
<<<<<<< HEAD
  "name": "md-to-pdf",
  "version": "0.11.40",
=======
  "name": "oshea",
  "version": "0.11.0",
>>>>>>> d2dc5a01
  "description": "A Node.JS Markdown to PDF convertor and extensible doctype plugin system.",
  "main": "cli.js",
  "bin": {
    "oshea": "./cli.js"
  },
  "scripts": {
    "start": "node cli.js",
    "convert": "node cli.js convert",
    "generate": "node cli.js generate",
    "paths": "node paths/generator.js",
    "test": "mocha",
    "test:all": "npm run test",
    "test:last-fails": "node test/analytics/run-last-fails.js",
    "test:report": "MOCHA_JSON_REPORT_FILE=./test-report.json mocha",
    "test:watch": "node test/analytics/test-watcher.js",
    "dep-tree": "madge --json src/",
    "lint": "node scripts/linting/lint.js",
    "prepare": "husky"
  },
  "_moduleAliases": {
    "@paths": "paths/index.js"
  },
  "keywords": [
    "markdown",
    "pdf",
    "puppeteer",
    "convert",
    "cli",
    "plugin",
    "recipe",
    "cv",
    "front-matter",
    "workflow"
  ],
  "author": "Wyatt Brege/@brege",
  "license": "MIT",
  "repository": {
    "type": "git",
    "url": "https://github.com/brege/oshea.git"
  },
  "bugs": {
    "url": "https://github.com/brege/oshea/issues"
  },
  "homepage": "https://github.com/brege/oshea#readme",
  "dependencies": {
    "@vscode/markdown-it-katex": "^1.1.0",
    "ajv": "^8.12.0",
    "chalk": "^4.1.2",
    "chokidar": "^3.5.3",
    "fs-extra": "^11.2.0",
    "glob": "^7.2.3",
    "gray-matter": "^4.0.3",
    "js-yaml": "^4.1.0",
    "markdown-it": "^14.0.0",
    "markdown-it-anchor": "^8.6.7",
    "markdown-it-toc-done-right": "^4.2.0",
    "module-alias": "^2.2.3",
    "puppeteer": "^22.0.0",
    "strip-ansi": "^6.0.1",
    "yaml": "^2.8.0",
    "yargs": "^17.7.2"
  },
  "devDependencies": {
    "@eslint/js": "^9.31.0",
    "acorn": "^8.15.0",
    "acorn-walk": "^8.3.4",
    "chai": "^4.3.4",
    "eslint": "^8.57.0",
    "globals": "^16.3.0",
    "husky": "^9.1.7",
    "jsdom": "^22.1.0",
    "json-diff": "^1.0.6",
    "lodash": "^4.17.21",
    "minimatch": "^10.0.3",
    "mocha": "^11.7.1",
    "proxyquire": "^2.1.3",
    "remark": "^15.0.1",
    "sinon": "^17.0.1",
    "unist-util-visit-parents": "^6.0.1"
  },
  "engines": {
    "node": ">=18.0.0"
  }
}<|MERGE_RESOLUTION|>--- conflicted
+++ resolved
@@ -1,11 +1,6 @@
 {
-<<<<<<< HEAD
-  "name": "md-to-pdf",
-  "version": "0.11.40",
-=======
   "name": "oshea",
   "version": "0.11.0",
->>>>>>> d2dc5a01
   "description": "A Node.JS Markdown to PDF convertor and extensible doctype plugin system.",
   "main": "cli.js",
   "bin": {
